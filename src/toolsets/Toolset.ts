/*
 * Toolset - Manages a collection of tools
 * Handles toolset positioning, scaling, and tool coordination
 */

import type { TemplateResult } from 'lit';
import { html } from 'lit';
import { BaseTool } from '../tools/base/BaseTool.js';
import type { EntityState, ThemeState, ToolsetConfig } from '../types/SakTypes.js';

export class Toolset {
  private config: ToolsetConfig;
  private tools: BaseTool[] = [];
  private entities: EntityState[] = [];
  private theme: ThemeState | null = null;
  private hass: any = null;
  private id: string;

  constructor(config: ToolsetConfig, hass: any) {
    this.config = config;
    this.hass = hass;
    this.id = config.toolset || `toolset-${Math.random().toString(36).substring(2, 11)}`;
    this.createTools();
  }

  // Public API
  getId(): string {
    return this.id;
  }

  getConfig(): ToolsetConfig {
    return this.config;
  }

  updateEntities(entities: EntityState[]): void {
    this.entities = entities;
    this.tools.forEach(tool => {
      const entityIndex = tool.entityIndex;
      if (entityIndex >= 0 && entityIndex < entities.length) {
        tool.updateEntityState(entities[entityIndex]);
      }
    });
  }

  updateTheme(theme: ThemeState | null): void {
    this.theme = theme;
    // Theme updates are handled by individual tools
  }

  render(): TemplateResult {
    if (this.tools.length === 0) {
      return html``;
    }

    const transform = this.getTransform();
    const styles = {
      transform,
      position: 'absolute' as const,
      left: '0',
      top: '0',
      width: '100%',
      height: '100%',
    };

    return html`
      <div class="sak-toolset" style="${this.styleMap(styles)}">
        ${this.tools.map(tool => tool.render())}
      </div>
    `;
  }

  // Private methods
  private createTools(): void {
    if (!this.config.tools) {
      return;
    }

    this.tools = [];

    this.config.tools.forEach(toolConfig => {
      const tool = this.createTool(toolConfig);
      if (tool) {
        this.tools.push(tool);
      }
    });
  }

<<<<<<< HEAD
  // eslint-disable-next-line no-unused-vars
=======
>>>>>>> 9931f220
  private createTool(toolConfig: any): BaseTool | null {
    try {
      // Use the modern ToolRegistry to create tools
      const { toolRegistry } = require('../tools/ToolRegistry.js');

      if (!toolRegistry.isToolSupported(toolConfig.type)) {
        console.warn('Unknown tool type:', toolConfig.type);
        return null;
      }

      // Create tool using registry (handles both modern and legacy tools)
      const tool = toolRegistry.createTool(toolConfig.type, this, toolConfig, {
        cx: 0,
        cy: 0,
        scale: 1,
      });

      // Set up tool properties for modern tools
      if (tool && toolRegistry.isModernTool(toolConfig.type)) {
        tool.config = toolConfig;
        tool.entityIndex = toolConfig.entity_index || 0;
        tool.hass = this.hass;

        // Set entity state if available
        if (this.entities && toolConfig.entity_index !== undefined) {
          tool.entityState = this.entities[toolConfig.entity_index];
        }
      }

      return tool;
    } catch (error) {
      console.error('Error creating tool:', toolConfig.type, error);
      return null;
    }
  }

  private getTransform(): string {
    let transform = '';

    // Position
    if (this.config.position) {
      transform += `translate(${this.config.position.cx}%, ${this.config.position.cy}%)`;
    }

    // Scale
    if (this.config.scale) {
      transform += ` scale(${this.config.scale.x}, ${this.config.scale.y})`;
    }

    // Rotation
    if (this.config.rotation) {
      const cx = this.config.rotation.cx || this.config.position?.cx || 50;
      const cy = this.config.rotation.cy || this.config.position?.cy || 50;
      transform += ` rotate(${this.config.rotation.angle}deg)`;
      transform += ` translate(-${cx}%, -${cy}%)`;
    }

    return transform;
  }

  private styleMap(styles: Record<string, any>): string {
    return (
      Object.entries(styles)
        // eslint-disable-next-line no-unused-vars
        .filter(([_, value]) => value != null && value !== '')
        .map(([key, value]) => `${key}: ${value}`)
        .join('; ')
    );
  }

  // Utility methods
  getTools(): BaseTool[] {
    return this.tools;
  }

  getToolById(id: string): BaseTool | undefined {
    return this.tools.find(tool => (tool as any).config?.id === id);
  }

  // Cleanup
  disconnect(): void {
    this.tools.forEach(tool => {
      tool.remove();
    });
    this.tools = [];
  }
}<|MERGE_RESOLUTION|>--- conflicted
+++ resolved
@@ -85,10 +85,6 @@
     });
   }
 
-<<<<<<< HEAD
-  // eslint-disable-next-line no-unused-vars
-=======
->>>>>>> 9931f220
   private createTool(toolConfig: any): BaseTool | null {
     try {
       // Use the modern ToolRegistry to create tools
